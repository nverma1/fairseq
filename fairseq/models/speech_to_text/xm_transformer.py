--- conflicted
+++ resolved
@@ -496,13 +496,9 @@
             "xm_transformer-22_16-xls_r_2b",
             "xm_transformer_s2ut_800m-es-en-st-asr-bt_h1_2022",
             "xm_transformer_s2ut_800m-en-es-st_plus_asr",
-<<<<<<< HEAD
-            "xm_transformer_s2ut_es_en_st_asr_test",
-=======
             "xm_transformer_s2ut_800m-hk-en-h1_2022",
             "xm_transformer_s2ut_800m-en-hk-h1_2022"
 
->>>>>>> 0c5731f9
         ]
         return {i: f"{base_url}/{i}.tar.gz" for i in model_ids}
 
